--- conflicted
+++ resolved
@@ -1,8 +1,5 @@
 import 'package:flutter/material.dart';
-<<<<<<< HEAD
-=======
 import 'package:wox/components/wox_textfield.dart';
->>>>>>> d1ca2584
 import 'package:wox/components/wox_tooltip_view.dart';
 import 'package:wox/entity/setting/wox_plugin_setting_textbox.dart';
 import 'package:wox/utils/wox_theme_util.dart';
@@ -53,29 +50,6 @@
                 break;
               }
             },
-<<<<<<< HEAD
-            child: TextField(
-              maxLines: item.maxLines,
-              controller: controller,
-              style: TextStyle(color: getThemeTextColor(), fontSize: 13),
-              decoration: InputDecoration(
-                enabledBorder: UnderlineInputBorder(
-                  borderSide: BorderSide(color: getThemeTextColor().withOpacity(0.3)),
-                ),
-                focusedBorder: UnderlineInputBorder(
-                  borderSide: BorderSide(color: getThemeActiveBackgroundColor(), width: 2),
-                ),
-              ),
-              onChanged: (value) {
-                for (var element in item.validators) {
-                  var errMsg = element.validator.validate(value);
-                  item.tooltip = errMsg;
-                  break;
-                }
-              },
-            ),
-=======
->>>>>>> d1ca2584
           ),
         ),
         suffix(item.suffix),
