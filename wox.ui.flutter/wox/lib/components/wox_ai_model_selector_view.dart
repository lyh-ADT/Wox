--- conflicted
+++ resolved
@@ -148,16 +148,8 @@
               ),
             ),
             const SizedBox(width: 12),
-<<<<<<< HEAD
-            TextButton(
-              child: Text(
-                tr('ui_ai_model_selector_open_ai_settings'),
-                style: TextStyle(color: getThemeTextColor(), fontWeight: FontWeight.w600),
-              ),
-=======
             WoxButton.text(
               text: tr('ui_ai_model_selector_open_ai_settings'),
->>>>>>> d1ca2584
               onPressed: () {
                 // Switch to the AI settings page within the settings view
                 Get.find<WoxSettingController>().activeNavPath.value = 'ai';
@@ -183,21 +175,11 @@
         // Provider selector
         Expanded(
           flex: 1,
-<<<<<<< HEAD
-          child: DropdownButton<String>(
-            value: _selectedProvider,
-            isExpanded: true,
-            dropdownColor: getThemeCardBackgroundColor(),
-            style: TextStyle(color: getThemeTextColor(), fontSize: 13),
-            items: _providers
-                .map((provider) => DropdownMenuItem<String>(
-=======
           child: WoxDropdownButton<String>(
             value: _selectedProvider,
             isExpanded: true,
             items: _providers
                 .map((provider) => WoxDropdownItem<String>(
->>>>>>> d1ca2584
                       value: provider,
                       label: provider,
                     ))
@@ -228,26 +210,10 @@
         Expanded(
           flex: 2,
           child: _isEditMode
-<<<<<<< HEAD
-              ? TextField(
-                  controller: _nameController,
-                  style: TextStyle(color: getThemeTextColor(), fontSize: 13),
-                  decoration: InputDecoration(
-                    hintText: tr('ui_ai_model_selector_model_name'),
-                    hintStyle: TextStyle(color: getThemeSubTextColor()),
-                    enabledBorder: UnderlineInputBorder(
-                      borderSide: BorderSide(color: getThemeTextColor().withOpacity(0.3)),
-                    ),
-                    focusedBorder: UnderlineInputBorder(
-                      borderSide: BorderSide(color: getThemeActiveBackgroundColor(), width: 2),
-                    ),
-                  ),
-=======
               ? WoxTextField(
                   controller: _nameController,
                   hintText: tr('ui_ai_model_selector_model_name'),
                   width: double.infinity, // fill the Expanded width
->>>>>>> d1ca2584
                   onChanged: (value) {
                     if (value.isNotEmpty && _selectedProvider != null) {
                       final updatedModel = AIModel(
@@ -259,22 +225,12 @@
                     }
                   },
                 )
-<<<<<<< HEAD
-              : DropdownButton<String>(
-                  value: _selectedModel?.name,
-                  isExpanded: true,
-                  dropdownColor: getThemeCardBackgroundColor(),
-                  style: TextStyle(color: getThemeTextColor(), fontSize: 13),
-                  items: getProviderModels()
-                      .map((model) => DropdownMenuItem<String>(
-=======
               : WoxDropdownButton<String>(
                   value: _selectedModel?.name,
                   isExpanded: true,
                   enableFilter: true,
                   items: getProviderModels()
                       .map((model) => WoxDropdownItem<String>(
->>>>>>> d1ca2584
                             value: model.name,
                             label: model.name,
                           ))
