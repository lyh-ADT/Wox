--- conflicted
+++ resolved
@@ -2,11 +2,6 @@
 
 import 'package:dynamic_tabbar/dynamic_tabbar.dart' as dt;
 import 'package:flutter/material.dart';
-<<<<<<< HEAD
-import 'package:flutter/services.dart';
-import 'package:flutter_image_slideshow/flutter_image_slideshow.dart';
-=======
->>>>>>> d1ca2584
 import 'package:get/get.dart';
 import 'package:uuid/v4.dart';
 import 'package:wox/components/plugin/wox_setting_plugin_head_view.dart';
@@ -46,72 +41,6 @@
         Padding(
           padding: const EdgeInsets.only(bottom: 20),
           child: Obx(() {
-<<<<<<< HEAD
-            return TextField(
-              autofocus: true,
-              controller: controller.filterPluginKeywordController,
-              style: TextStyle(color: getThemeTextColor(), fontSize: 13),
-              decoration: InputDecoration(
-                hintText: Strings.format(controller.tr('ui_search_plugins'), [controller.filteredPluginList.length]),
-                hintStyle: TextStyle(color: getThemeTextColor().withOpacity(0.5), fontSize: 13),
-                contentPadding: const EdgeInsets.all(10),
-                enabledBorder: UnderlineInputBorder(
-                  borderSide: BorderSide(color: getThemeTextColor().withOpacity(0.3)),
-                ),
-                focusedBorder: UnderlineInputBorder(
-                  borderSide: BorderSide(color: getThemeActiveBackgroundColor(), width: 2),
-                ),
-                suffixIcon: Row(
-                  mainAxisSize: MainAxisSize.min,
-                  children: [
-                    Obx(() {
-                      if (_refreshing.value) {
-                        return const Padding(
-                          padding: EdgeInsets.symmetric(horizontal: 4.0),
-                          child: SizedBox(width: 16, height: 16, child: CircularProgressIndicator(strokeWidth: 2)),
-                        );
-                      }
-                      return GestureDetector(
-                        onTap: () async {
-                          _refreshing.value = true;
-                          try {
-                            final traceId = const UuidV4().generate();
-                            final preserveKeyword = controller.filterPluginKeywordController.text;
-                            final preserveActiveId = controller.activePlugin.value.id;
-                            final isStore = controller.isStorePluginList.value;
-
-                            if (isStore) {
-                              await controller.loadStorePlugins(traceId);
-                              await controller.switchToPluginList(traceId, true);
-                            } else {
-                              await controller.loadInstalledPlugins(traceId);
-                              await controller.switchToPluginList(traceId, false);
-                            }
-
-                            // restore filter keyword and re-filter
-                            controller.filterPluginKeywordController.text = preserveKeyword;
-                            controller.filterPlugins();
-
-                            // try restore previous active selection if still present
-                            final idx = controller.filteredPluginList.indexWhere((p) => p.id == preserveActiveId);
-                            if (idx >= 0) {
-                              controller.activePlugin.value = controller.filteredPluginList[idx];
-                            } else {
-                              controller.setFirstFilteredPluginDetailActive();
-                            }
-                          } finally {
-                            _refreshing.value = false;
-                          }
-                        },
-                        child: Padding(
-                          padding: const EdgeInsets.symmetric(horizontal: 4.0),
-                          child: Icon(Icons.refresh, color: getThemeSubTextColor()),
-                        ),
-                      );
-                    }),
-                  ],
-                ),
-=======
             return WoxTextField(
               autofocus: true,
               controller: controller.filterPluginKeywordController,
@@ -166,7 +95,6 @@
                     );
                   }),
                 ],
->>>>>>> d1ca2584
               ),
               onChanged: (value) {
                 controller.filterPlugins();
@@ -210,11 +138,7 @@
                             controller.activePlugin.value = plugin;
                           },
                           child: ListTile(
-<<<<<<< HEAD
-                            contentPadding: const EdgeInsets.only(left: 6, right: 0),
-=======
                             contentPadding: const EdgeInsets.only(left: 6, right: 6),
->>>>>>> d1ca2584
                             leading: WoxImageView(woxImage: plugin.icon, width: 32),
                             title: Text(plugin.name,
                                 maxLines: 1,
@@ -305,13 +229,8 @@
     // Store list: show installed check icon
     if (controller.isStorePluginList.value && plugin.isInstalled) {
       rightItems.add(Padding(
-<<<<<<< HEAD
-        padding: const EdgeInsets.only(left: 8.0),
-        child: Icon(Icons.check_circle, color: isActive ? getThemeActionItemActiveColor() : Colors.green),
-=======
         padding: const EdgeInsets.only(right: 6),
         child: Icon(Icons.check_circle, size: 20, color: isActive ? getThemeActionItemActiveColor() : Colors.green),
->>>>>>> d1ca2584
       ));
     }
 
@@ -398,30 +317,6 @@
                 ),
                 Padding(
                   padding: const EdgeInsets.only(left: 18.0),
-<<<<<<< HEAD
-                  child: TextButton(
-                    onPressed: () {
-                      controller.openPluginWebsite(plugin.website);
-                    },
-                    child: Row(
-                      children: [
-                        Text(
-                          controller.tr('ui_plugin_website'),
-                          style: TextStyle(
-                            color: getThemeTextColor(),
-                          ),
-                        ),
-                        Padding(
-                          padding: const EdgeInsets.only(left: 4.0),
-                          child: Icon(
-                            Icons.open_in_new,
-                            size: 12,
-                            color: getThemeTextColor(),
-                          ),
-                        ),
-                      ],
-                    ),
-=======
                   child: WoxButton.text(
                     text: controller.tr('ui_plugin_website'),
                     icon: Icon(
@@ -432,7 +327,6 @@
                     onPressed: () {
                       controller.openPluginWebsite(plugin.website);
                     },
->>>>>>> d1ca2584
                   ),
                 ),
               ],
@@ -445,16 +339,8 @@
                 if (plugin.isInstalled && !plugin.isSystem)
                   Padding(
                     padding: const EdgeInsets.only(right: 8.0),
-<<<<<<< HEAD
-                    child: ElevatedButton(
-                      style: ButtonStyle(
-                        backgroundColor: WidgetStateProperty.all(getThemeActiveBackgroundColor()),
-                        foregroundColor: WidgetStateProperty.all(getThemeActionItemActiveColor()),
-                      ),
-=======
                     child: WoxButton.secondary(
                       text: controller.tr('ui_plugin_uninstall'),
->>>>>>> d1ca2584
                       onPressed: () {
                         controller.uninstallPlugin(plugin);
                       },
@@ -463,13 +349,6 @@
                 if (!plugin.isInstalled)
                   Padding(
                     padding: const EdgeInsets.only(right: 8.0),
-<<<<<<< HEAD
-                    child: Obx(() => ElevatedButton(
-                          style: ButtonStyle(
-                            backgroundColor: WidgetStateProperty.all(getThemeActiveBackgroundColor()),
-                            foregroundColor: WidgetStateProperty.all(getThemeActionItemActiveColor()),
-                          ),
-=======
                     child: Obx(() => WoxButton.secondary(
                           text: controller.isInstallingPlugin.value ? controller.tr("ui_plugin_installing") : controller.tr('ui_plugin_install'),
                           icon: controller.isInstallingPlugin.value
@@ -479,43 +358,18 @@
                                   child: CircularProgressIndicator(strokeWidth: 2, color: getThemeActionItemActiveColor()),
                                 )
                               : null,
->>>>>>> d1ca2584
                           onPressed: controller.isInstallingPlugin.value
                               ? null
                               : () {
                                   controller.installPlugin(plugin);
                                 },
-<<<<<<< HEAD
-                          child: controller.isInstallingPlugin.value
-                              ? Row(
-                                  children: [
-                                    SizedBox(
-                                      width: 16,
-                                      height: 16,
-                                      child: CircularProgressIndicator(strokeWidth: 2, color: getThemeActionItemActiveColor()),
-                                    ),
-                                    const SizedBox(width: 8),
-                                    Text(controller.tr("ui_plugin_installing")),
-                                  ],
-                                )
-                              : Text(controller.tr('ui_plugin_install')),
-=======
->>>>>>> d1ca2584
                         )),
                   ),
                 if (plugin.isInstalled && !plugin.isDisable)
                   Padding(
                     padding: const EdgeInsets.only(right: 8.0),
-<<<<<<< HEAD
-                    child: ElevatedButton(
-                      style: ButtonStyle(
-                        backgroundColor: WidgetStateProperty.all(getThemeActiveBackgroundColor()),
-                        foregroundColor: WidgetStateProperty.all(getThemeActionItemActiveColor()),
-                      ),
-=======
                     child: WoxButton.secondary(
                       text: controller.tr('ui_plugin_disable'),
->>>>>>> d1ca2584
                       onPressed: () {
                         controller.disablePlugin(plugin);
                       },
@@ -524,16 +378,8 @@
                 if (plugin.isInstalled && plugin.isDisable)
                   Padding(
                     padding: const EdgeInsets.only(right: 8.0),
-<<<<<<< HEAD
-                    child: ElevatedButton(
-                      style: ButtonStyle(
-                        backgroundColor: WidgetStateProperty.all(getThemeActiveBackgroundColor()),
-                        foregroundColor: WidgetStateProperty.all(getThemeActionItemActiveColor()),
-                      ),
-=======
                     child: WoxButton.secondary(
                       text: controller.tr('ui_plugin_enable'),
->>>>>>> d1ca2584
                       onPressed: () {
                         controller.enablePlugin(plugin);
                       },
@@ -554,46 +400,6 @@
               labelColor: getThemeTextColor(),
               unselectedLabelColor: getThemeTextColor(),
               indicatorColor: getThemeActiveBackgroundColor(),
-<<<<<<< HEAD
-              dynamicTabs: [
-                if (controller.shouldShowSettingTab())
-                  dt.TabData(
-                    index: 0,
-                    title: Tab(
-                      child: Text(controller.tr('ui_plugin_tab_settings'), style: TextStyle(color: getThemeTextColor())),
-                    ),
-                    content: pluginTabSetting(),
-                  ),
-                dt.TabData(
-                  index: 1,
-                  title: Tab(
-                    child: Text(controller.tr('ui_plugin_tab_trigger_keywords'), style: TextStyle(color: getThemeTextColor())),
-                  ),
-                  content: pluginTabTriggerKeywords(),
-                ),
-                dt.TabData(
-                  index: 2,
-                  title: Tab(
-                    child: Text(controller.tr('ui_plugin_tab_commands'), style: TextStyle(color: getThemeTextColor())),
-                  ),
-                  content: pluginTabCommand(),
-                ),
-                dt.TabData(
-                  index: 3,
-                  title: Tab(
-                    child: Text(controller.tr('ui_plugin_tab_description'), style: TextStyle(color: getThemeTextColor())),
-                  ),
-                  content: pluginTabDescription(),
-                ),
-                dt.TabData(
-                  index: 4,
-                  title: Tab(
-                    child: Text(controller.tr('ui_plugin_tab_privacy'), style: TextStyle(color: getThemeTextColor())),
-                  ),
-                  content: pluginTabPrivacy(),
-                ),
-              ],
-=======
               dynamicTabs: controller.activeNavPath.value == 'plugins.installed'
                   ? [
                       dt.TabData(
@@ -663,7 +469,6 @@
                         content: pluginTabPrivacy(),
                       ),
                     ],
->>>>>>> d1ca2584
               onTabControllerUpdated: (tabController) {
                 controller.activePluginTabController = tabController;
                 tabController.index = 0;
@@ -677,30 +482,6 @@
   }
 
   Widget pluginTabDescription() {
-<<<<<<< HEAD
-    return Padding(
-      padding: const EdgeInsets.all(16),
-      child: Column(
-        crossAxisAlignment: CrossAxisAlignment.start,
-        children: [
-          Text(
-            controller.activePlugin.value.description,
-            style: TextStyle(color: getThemeTextColor(), fontSize: 13),
-          ),
-          const SizedBox(height: 20),
-          controller.activePlugin.value.screenshotUrls.isNotEmpty
-              ? ImageSlideshow(
-                  width: double.infinity,
-                  height: 400,
-                  indicatorColor: getThemeActiveBackgroundColor(),
-                  children: [
-                    ...controller.activePlugin.value.screenshotUrls.map((e) => Image.network(e)),
-                  ],
-                )
-              : const SizedBox(),
-        ],
-      ),
-=======
     // Convert PluginDetail to JSON format expected by WoxPluginDetailView
     final pluginData = {
       'Id': controller.activePlugin.value.id,
@@ -715,7 +496,6 @@
 
     return WoxPluginDetailView(
       pluginDetailJson: jsonEncode(pluginData),
->>>>>>> d1ca2584
     );
   }
 
