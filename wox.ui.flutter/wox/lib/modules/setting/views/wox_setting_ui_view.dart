import 'package:flutter/material.dart';
import 'package:get/get.dart';
<<<<<<< HEAD
=======
import 'package:wox/components/wox_dropdown_button.dart';
import 'package:wox/components/wox_slider.dart';
>>>>>>> d1ca2584
import 'package:wox/components/wox_switch.dart';
import 'package:wox/modules/setting/views/wox_setting_base.dart';
import 'package:wox/utils/colors.dart';

class WoxSettingUIView extends WoxSettingBaseView {
  const WoxSettingUIView({super.key});

  @override
  Widget build(BuildContext context) {
    return Obx(() {
      return form(children: [
        formField(
          label: controller.tr("ui_show_position"),
          tips: controller.tr("ui_show_position_tips"),
          child: Obx(() {
<<<<<<< HEAD
            return SizedBox(
              width: 200,
              child: DropdownButton<String>(
                items: [
                  DropdownMenuItem(
                    value: "mouse_screen",
                    child: Text(controller.tr("ui_show_position_mouse_screen")),
                  ),
                  DropdownMenuItem(
                    value: "active_screen",
                    child: Text(controller.tr("ui_show_position_active_screen")),
                  ),
                  DropdownMenuItem(
                    value: "last_location",
                    child: Text(controller.tr("ui_show_position_last_location")),
                  ),
                ],
                value: controller.woxSetting.value.showPosition,
                onChanged: (v) {
                  if (v != null) {
                    controller.updateConfig("ShowPosition", v);
                  }
                },
                isExpanded: true,
                style: TextStyle(color: getThemeTextColor(), fontSize: 13),
                dropdownColor: getThemeActiveBackgroundColor().withOpacity(0.95),
                iconEnabledColor: getThemeTextColor(),
              ),
=======
            return WoxDropdownButton<String>(
              items: [
                WoxDropdownItem(
                  value: "mouse_screen",
                  label: controller.tr("ui_show_position_mouse_screen"),
                ),
                WoxDropdownItem(
                  value: "active_screen",
                  label: controller.tr("ui_show_position_active_screen"),
                ),
                WoxDropdownItem(
                  value: "last_location",
                  label: controller.tr("ui_show_position_last_location"),
                ),
              ],
              value: controller.woxSetting.value.showPosition,
              onChanged: (v) {
                if (v != null) {
                  controller.updateConfig("ShowPosition", v);
                }
              },
              isExpanded: true,
>>>>>>> d1ca2584
            );
          }),
        ),
        formField(
          label: controller.tr("ui_show_tray"),
          tips: controller.tr("ui_show_tray_tips"),
          child: Obx(() {
            return WoxSwitch(
              value: controller.woxSetting.value.showTray,
              onChanged: (bool value) {
                controller.updateConfig("ShowTray", value.toString());
              },
            );
          }),
        ),
        formField(
          label: controller.tr("ui_app_width"),
          tips: controller.tr("ui_app_width_tips"),
          child: Obx(() {
<<<<<<< HEAD
            return Transform.translate(
              offset: const Offset(-20, 0),
              child: Row(
                children: [
                  Expanded(
                    child: SliderTheme(
                      data: SliderThemeData(
                        activeTrackColor: getThemeActiveBackgroundColor(),
                        inactiveTrackColor: getThemeTextColor().withOpacity(0.3),
                        thumbColor: getThemeActiveBackgroundColor(),
                        overlayColor: getThemeActiveBackgroundColor().withOpacity(0.2),
                        valueIndicatorColor: getThemeActiveBackgroundColor(),
                        valueIndicatorTextStyle: TextStyle(color: getThemeTextColor()),
                      ),
                      child: Slider(
                        value: controller.woxSetting.value.appWidth.toDouble(),
                        min: 600,
                        max: 1600,
                        divisions: 20,
                        onChanged: (double value) {
                          controller.updateConfig("AppWidth", value.toInt().toString());
                        },
                      ),
                    ),
                  ),
                  const SizedBox(width: 16),
                  Text(
                    '${controller.woxSetting.value.appWidth}',
                    style: TextStyle(color: getThemeTextColor(), fontSize: 13),
                  ),
                ],
              ),
=======
            return WoxSlider(
              value: controller.woxSetting.value.appWidth.toDouble(),
              min: 600,
              max: 1600,
              divisions: 20,
              onChanged: (double value) {
                controller.updateConfig("AppWidth", value.toInt().toString());
              },
>>>>>>> d1ca2584
            );
          }),
        ),
        formField(
          label: controller.tr("ui_max_result_count"),
          tips: controller.tr("ui_max_result_count_tips"),
          child: Obx(() {
<<<<<<< HEAD
            return DropdownButton<int>(
              value: controller.woxSetting.value.maxResultCount,
              items: List.generate(11, (index) => index + 5)
                  .map(
                    (count) => DropdownMenuItem<int>(
=======
            return WoxDropdownButton<int>(
              value: controller.woxSetting.value.maxResultCount,
              items: List.generate(11, (index) => index + 5)
                  .map(
                    (count) => WoxDropdownItem<int>(
>>>>>>> d1ca2584
                      value: count,
                      label: count.toString(),
                    ),
                  )
                  .toList(),
              onChanged: (v) {
                if (v != null) {
                  controller.updateConfig("MaxResultCount", v.toString());
                }
              },
              style: TextStyle(color: getThemeTextColor(), fontSize: 13),
              dropdownColor: getThemeActiveBackgroundColor().withOpacity(0.95),
              iconEnabledColor: getThemeTextColor(),
            );
          }),
        ),
      ]);
    });
  }
}<|MERGE_RESOLUTION|>--- conflicted
+++ resolved
@@ -1,13 +1,9 @@
 import 'package:flutter/material.dart';
 import 'package:get/get.dart';
-<<<<<<< HEAD
-=======
 import 'package:wox/components/wox_dropdown_button.dart';
 import 'package:wox/components/wox_slider.dart';
->>>>>>> d1ca2584
 import 'package:wox/components/wox_switch.dart';
 import 'package:wox/modules/setting/views/wox_setting_base.dart';
-import 'package:wox/utils/colors.dart';
 
 class WoxSettingUIView extends WoxSettingBaseView {
   const WoxSettingUIView({super.key});
@@ -20,36 +16,6 @@
           label: controller.tr("ui_show_position"),
           tips: controller.tr("ui_show_position_tips"),
           child: Obx(() {
-<<<<<<< HEAD
-            return SizedBox(
-              width: 200,
-              child: DropdownButton<String>(
-                items: [
-                  DropdownMenuItem(
-                    value: "mouse_screen",
-                    child: Text(controller.tr("ui_show_position_mouse_screen")),
-                  ),
-                  DropdownMenuItem(
-                    value: "active_screen",
-                    child: Text(controller.tr("ui_show_position_active_screen")),
-                  ),
-                  DropdownMenuItem(
-                    value: "last_location",
-                    child: Text(controller.tr("ui_show_position_last_location")),
-                  ),
-                ],
-                value: controller.woxSetting.value.showPosition,
-                onChanged: (v) {
-                  if (v != null) {
-                    controller.updateConfig("ShowPosition", v);
-                  }
-                },
-                isExpanded: true,
-                style: TextStyle(color: getThemeTextColor(), fontSize: 13),
-                dropdownColor: getThemeActiveBackgroundColor().withOpacity(0.95),
-                iconEnabledColor: getThemeTextColor(),
-              ),
-=======
             return WoxDropdownButton<String>(
               items: [
                 WoxDropdownItem(
@@ -72,7 +38,6 @@
                 }
               },
               isExpanded: true,
->>>>>>> d1ca2584
             );
           }),
         ),
@@ -92,40 +57,6 @@
           label: controller.tr("ui_app_width"),
           tips: controller.tr("ui_app_width_tips"),
           child: Obx(() {
-<<<<<<< HEAD
-            return Transform.translate(
-              offset: const Offset(-20, 0),
-              child: Row(
-                children: [
-                  Expanded(
-                    child: SliderTheme(
-                      data: SliderThemeData(
-                        activeTrackColor: getThemeActiveBackgroundColor(),
-                        inactiveTrackColor: getThemeTextColor().withOpacity(0.3),
-                        thumbColor: getThemeActiveBackgroundColor(),
-                        overlayColor: getThemeActiveBackgroundColor().withOpacity(0.2),
-                        valueIndicatorColor: getThemeActiveBackgroundColor(),
-                        valueIndicatorTextStyle: TextStyle(color: getThemeTextColor()),
-                      ),
-                      child: Slider(
-                        value: controller.woxSetting.value.appWidth.toDouble(),
-                        min: 600,
-                        max: 1600,
-                        divisions: 20,
-                        onChanged: (double value) {
-                          controller.updateConfig("AppWidth", value.toInt().toString());
-                        },
-                      ),
-                    ),
-                  ),
-                  const SizedBox(width: 16),
-                  Text(
-                    '${controller.woxSetting.value.appWidth}',
-                    style: TextStyle(color: getThemeTextColor(), fontSize: 13),
-                  ),
-                ],
-              ),
-=======
             return WoxSlider(
               value: controller.woxSetting.value.appWidth.toDouble(),
               min: 600,
@@ -134,7 +65,6 @@
               onChanged: (double value) {
                 controller.updateConfig("AppWidth", value.toInt().toString());
               },
->>>>>>> d1ca2584
             );
           }),
         ),
@@ -142,19 +72,11 @@
           label: controller.tr("ui_max_result_count"),
           tips: controller.tr("ui_max_result_count_tips"),
           child: Obx(() {
-<<<<<<< HEAD
-            return DropdownButton<int>(
-              value: controller.woxSetting.value.maxResultCount,
-              items: List.generate(11, (index) => index + 5)
-                  .map(
-                    (count) => DropdownMenuItem<int>(
-=======
             return WoxDropdownButton<int>(
               value: controller.woxSetting.value.maxResultCount,
               items: List.generate(11, (index) => index + 5)
                   .map(
                     (count) => WoxDropdownItem<int>(
->>>>>>> d1ca2584
                       value: count,
                       label: count.toString(),
                     ),
@@ -165,9 +87,6 @@
                   controller.updateConfig("MaxResultCount", v.toString());
                 }
               },
-              style: TextStyle(color: getThemeTextColor(), fontSize: 13),
-              dropdownColor: getThemeActiveBackgroundColor().withOpacity(0.95),
-              iconEnabledColor: getThemeTextColor(),
             );
           }),
         ),
