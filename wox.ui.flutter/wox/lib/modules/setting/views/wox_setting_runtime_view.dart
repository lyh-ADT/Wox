import 'dart:async';
import 'dart:io';
import 'package:flutter/material.dart';
import 'package:get/get.dart';
import 'package:uuid/v4.dart';
import 'package:wox/components/wox_button.dart';
import 'package:wox/components/wox_panel.dart';
import 'package:wox/components/wox_textfield.dart';
import 'package:wox/entity/wox_runtime_status.dart';
import 'package:wox/modules/setting/views/wox_setting_base.dart';
import 'package:wox/utils/colors.dart';
import 'package:wox/utils/picker.dart';

class WoxSettingRuntimeView extends WoxSettingBaseView {
  WoxSettingRuntimeView({super.key});

  String _runtimeDisplayName(String runtime) {
    switch (runtime.toUpperCase()) {
      case 'PYTHON':
        return controller.tr("ui_runtime_name_python");
      case 'NODEJS':
        return controller.tr("ui_runtime_name_nodejs");
      case 'SCRIPT':
        return controller.tr("ui_runtime_name_script");
      case 'GO':
        return controller.tr("ui_runtime_name_go");
      default:
        return runtime;
    }
  }

  Widget _buildRuntimeStatusCard(BuildContext context, WoxRuntimeStatus status) {
    final bool isRunning = status.isStarted;
    final Color baseBackground = getThemeBackgroundColor();
    final bool isDarkTheme = baseBackground.computeLuminance() < 0.5;
<<<<<<< HEAD
    final Color panelColor = getThemePanelBackgroundColor();
    Color cardColor = panelColor.opacity < 1 ? Color.alphaBlend(panelColor, baseBackground) : panelColor;
    cardColor = isDarkTheme ? cardColor.lighter(6) : cardColor.darker(4);
    final Color textColor = getThemeTextColor();
    final Color subTextColor = getThemeSubTextColor();
    final Color statusColor = isRunning ? Colors.green : Colors.red;
    final Color outlineColor = getThemeDividerColor().withOpacity(isDarkTheme ? 0.45 : 0.25);
=======
    final Color textColor = getThemeTextColor();
    final Color subTextColor = getThemeSubTextColor();
    final Color statusColor = isRunning ? Colors.green : Colors.red;
>>>>>>> d1ca2584

    final IconData statusIcon = isRunning ? Icons.check_circle : Icons.error;
    final String stateLabel = isRunning ? controller.tr("ui_runtime_status_running") : controller.tr("ui_runtime_status_stopped");
    final String pluginCountLabel = controller.tr("ui_runtime_status_plugin_count").replaceAll("{count}", status.loadedPluginCount.toString());

    return WoxPanel(
      child: Column(
        crossAxisAlignment: CrossAxisAlignment.start,
        children: [
          Row(
            crossAxisAlignment: CrossAxisAlignment.start,
            children: [
              Container(
                width: 36,
                height: 36,
                decoration: BoxDecoration(
                  color: statusColor.withValues(alpha: isDarkTheme ? 0.32 : 0.18),
                  borderRadius: BorderRadius.circular(10),
                ),
                child: Icon(statusIcon, color: statusColor, size: 20),
              ),
              const SizedBox(width: 12),
              Expanded(
                child: Column(
                  crossAxisAlignment: CrossAxisAlignment.start,
                  children: [
                    Text(
                      _runtimeDisplayName(status.runtime),
                      style: TextStyle(
                        fontSize: 16,
                        fontWeight: FontWeight.w600,
                        color: textColor,
                      ),
                    ),
                    const SizedBox(height: 4),
                    Text(
                      stateLabel,
                      style: TextStyle(
                        fontWeight: FontWeight.w600,
                        color: statusColor,
                      ),
                    ),
                  ],
                ),
              ),
            ],
          ),
          const SizedBox(height: 12),
          Text(
            pluginCountLabel,
            style: TextStyle(color: subTextColor),
          ),
        ],
      ),
    );
  }

  // Validation states
  final RxString pythonValidationMessage = ''.obs;
  final RxString nodejsValidationMessage = ''.obs;
  final RxBool isPythonValidating = false.obs;
  final RxBool isNodejsValidating = false.obs;

  // Text controllers for immediate updates
  TextEditingController? pythonController;
  TextEditingController? nodejsController;

  // Debounce timers for validation
  Timer? _pythonValidationTimer;
  Timer? _nodejsValidationTimer;

  // Validation methods
  Future<void> validatePythonPath(String path) async {
    if (path.isEmpty) {
      pythonValidationMessage.value = '';
      return;
    }

    isPythonValidating.value = true;
    try {
      final result = await Process.run(path, ['--version']);
      if (result.exitCode == 0) {
        final version = result.stdout.toString().trim();
        pythonValidationMessage.value = '✓ $version';
      } else {
        pythonValidationMessage.value = '✗ ${controller.tr("ui_runtime_validation_failed")}';
      }
    } catch (e) {
      pythonValidationMessage.value = '✗ ${controller.tr("ui_runtime_validation_error")}: ${e.toString()}';
    } finally {
      isPythonValidating.value = false;
    }
  }

  Future<void> validateNodejsPath(String path) async {
    if (path.isEmpty) {
      nodejsValidationMessage.value = '';
      return;
    }

    isNodejsValidating.value = true;
    try {
      final result = await Process.run(path, ['-v']);
      if (result.exitCode == 0) {
        final version = result.stdout.toString().trim();
        nodejsValidationMessage.value = '✓ $version';
      } else {
        nodejsValidationMessage.value = '✗ ${controller.tr("ui_runtime_validation_failed")}';
      }
    } catch (e) {
      nodejsValidationMessage.value = '✗ ${controller.tr("ui_runtime_validation_error")}: ${e.toString()}';
    } finally {
      isNodejsValidating.value = false;
    }
  }

  void updatePythonPath(String value) {
    controller.updateConfig("CustomPythonPath", value);

    // Cancel previous timer
    _pythonValidationTimer?.cancel();

    // Start new timer for debounced validation
    _pythonValidationTimer = Timer(const Duration(milliseconds: 500), () {
      validatePythonPath(value);
    });
  }

  void updateNodejsPath(String value) {
    controller.updateConfig("CustomNodejsPath", value);

    // Cancel previous timer
    _nodejsValidationTimer?.cancel();

    // Start new timer for debounced validation
    _nodejsValidationTimer = Timer(const Duration(milliseconds: 500), () {
      validateNodejsPath(value);
    });
  }

  void dispose() {
    _pythonValidationTimer?.cancel();
    _nodejsValidationTimer?.cancel();
    pythonController?.dispose();
    nodejsController?.dispose();
  }

  @override
  Widget build(BuildContext context) {
    // Initialize controllers with current values only if not already initialized
    pythonController ??= TextEditingController(text: controller.woxSetting.value.customPythonPath);
    nodejsController ??= TextEditingController(text: controller.woxSetting.value.customNodejsPath);

    // Initial validation
    if (pythonController!.text.isNotEmpty) {
      validatePythonPath(pythonController!.text);
    }
    if (nodejsController!.text.isNotEmpty) {
      validateNodejsPath(nodejsController!.text);
    }
    return Obx(() {
      final statuses = controller.runtimeStatuses;
      final bool isLoadingStatuses = controller.isRuntimeStatusLoading.value;
      final String runtimeStatusError = controller.runtimeStatusError.value;
      final List<WoxRuntimeStatus> visibleStatuses = statuses.where((status) => status.runtime.toUpperCase() != 'SCRIPT').toList();

      return form(children: [
        formField(
          label: controller.tr("ui_runtime_status"),
          tips: null,
          child: Column(
            crossAxisAlignment: CrossAxisAlignment.start,
            children: [
              Row(
                children: [
                  Text(
                    controller.tr("ui_runtime_status_overview"),
                    style: TextStyle(
                      fontWeight: FontWeight.w600,
                      color: getThemeTextColor(),
                    ),
                  ),
                  const Spacer(),
                  if (isLoadingStatuses)
                    const SizedBox(
                      width: 16,
                      height: 16,
                      child: CircularProgressIndicator(strokeWidth: 2),
                    ),
                ],
              ),
              const SizedBox(height: 12),
              if (runtimeStatusError.isNotEmpty) ...[
                Text(
                  runtimeStatusError,
                  style: TextStyle(color: Colors.red, fontSize: 12),
                ),
                const SizedBox(height: 4),
              ],
              if (!isLoadingStatuses && runtimeStatusError.isEmpty && visibleStatuses.isEmpty)
                Text(
                  controller.tr("ui_runtime_status_empty"),
                  style: TextStyle(color: Colors.grey[120]),
                ),
              if (visibleStatuses.isNotEmpty)
                LayoutBuilder(
                  builder: (context, constraints) {
                    final double availableWidth = constraints.maxWidth.isFinite ? constraints.maxWidth : 960;
                    final double spacing = 12;
                    final int columnCount = availableWidth >= 640 ? 2 : 1;
                    final double cardWidth = columnCount == 1 ? availableWidth : (availableWidth - spacing) / columnCount;

                    return Wrap(
                      spacing: spacing,
                      runSpacing: spacing,
                      children: visibleStatuses
                          .map(
                            (status) => SizedBox(
                              width: columnCount == 1 ? availableWidth : cardWidth,
                              child: _buildRuntimeStatusCard(context, status),
                            ),
                          )
                          .toList(),
                    );
                  },
                ),
            ],
          ),
        ),
        formField(
          label: controller.tr("ui_runtime_python_path"),
          tips: controller.tr("ui_runtime_python_path_tips"),
          child: Column(
            crossAxisAlignment: CrossAxisAlignment.start,
            children: [
              Row(
                children: [
                  Expanded(
<<<<<<< HEAD
                    child: TextField(
                      controller: pythonController!,
                      style: TextStyle(color: getThemeTextColor(), fontSize: 13),
                      decoration: InputDecoration(
                        hintText: controller.tr("ui_runtime_python_path_placeholder"),
                        hintStyle: TextStyle(color: getThemeTextColor().withOpacity(0.5), fontSize: 13),
                        enabledBorder: UnderlineInputBorder(
                          borderSide: BorderSide(color: getThemeTextColor().withOpacity(0.3)),
                        ),
                        focusedBorder: UnderlineInputBorder(
                          borderSide: BorderSide(color: getThemeActiveBackgroundColor(), width: 2),
                        ),
                      ),
=======
                    child: WoxTextField(
                      controller: pythonController!,
                      hintText: controller.tr("ui_runtime_python_path_placeholder"),
>>>>>>> d1ca2584
                      onChanged: (value) {
                        updatePythonPath(value);
                      },
                    ),
                  ),
                  const SizedBox(width: 10),
<<<<<<< HEAD
                  ElevatedButton(
                    child: Text(controller.tr("ui_runtime_browse")),
=======
                  WoxButton.primary(
                    text: controller.tr("ui_runtime_browse"),
>>>>>>> d1ca2584
                    onPressed: () async {
                      final result = await FileSelector.pick(
                        const UuidV4().generate(),
                        FileSelectorParams(isDirectory: false),
                      );
                      if (result.isNotEmpty) {
                        pythonController!.text = result.first;
                        updatePythonPath(result.first);
                      }
                    },
                  ),
                  const SizedBox(width: 10),
<<<<<<< HEAD
                  ElevatedButton(
                    child: Text(controller.tr("ui_runtime_clear")),
=======
                  WoxButton.secondary(
                    text: controller.tr("ui_runtime_clear"),
>>>>>>> d1ca2584
                    onPressed: () {
                      pythonController!.clear();
                      updatePythonPath("");
                    },
                  ),
                ],
              ),
              const SizedBox(height: 5),
              Obx(() {
                if (isPythonValidating.value) {
                  return Row(
                    children: [
                      const SizedBox(width: 16, height: 16, child: CircularProgressIndicator(strokeWidth: 2)),
                      const SizedBox(width: 8),
                      Text(controller.tr("ui_runtime_validating")),
                    ],
                  );
                } else if (pythonValidationMessage.value.isNotEmpty) {
                  return Text(
                    pythonValidationMessage.value,
                    style: TextStyle(
                      color: pythonValidationMessage.value.startsWith('✓') ? Colors.green : Colors.red,
                      fontSize: 12,
                    ),
                  );
                }
                return const SizedBox.shrink();
              }),
            ],
          ),
        ),
        formField(
          label: controller.tr("ui_runtime_nodejs_path"),
          tips: controller.tr("ui_runtime_nodejs_path_tips"),
          child: Column(
            crossAxisAlignment: CrossAxisAlignment.start,
            children: [
              Row(
                children: [
                  Expanded(
<<<<<<< HEAD
                    child: TextField(
                      controller: nodejsController!,
                      style: TextStyle(color: getThemeTextColor(), fontSize: 13),
                      decoration: InputDecoration(
                        hintText: controller.tr("ui_runtime_nodejs_path_placeholder"),
                        hintStyle: TextStyle(color: getThemeTextColor().withOpacity(0.5), fontSize: 13),
                        enabledBorder: UnderlineInputBorder(
                          borderSide: BorderSide(color: getThemeTextColor().withOpacity(0.3)),
                        ),
                        focusedBorder: UnderlineInputBorder(
                          borderSide: BorderSide(color: getThemeActiveBackgroundColor(), width: 2),
                        ),
                      ),
=======
                    child: WoxTextField(
                      controller: nodejsController!,
                      hintText: controller.tr("ui_runtime_nodejs_path_placeholder"),
>>>>>>> d1ca2584
                      onChanged: (value) {
                        updateNodejsPath(value);
                      },
                    ),
                  ),
                  const SizedBox(width: 10),
<<<<<<< HEAD
                  ElevatedButton(
                    child: Text(controller.tr("ui_runtime_browse")),
=======
                  WoxButton.primary(
                    text: controller.tr("ui_runtime_browse"),
>>>>>>> d1ca2584
                    onPressed: () async {
                      final result = await FileSelector.pick(
                        const UuidV4().generate(),
                        FileSelectorParams(isDirectory: false),
                      );
                      if (result.isNotEmpty) {
                        nodejsController!.text = result.first;
                        updateNodejsPath(result.first);
                      }
                    },
                  ),
                  const SizedBox(width: 10),
<<<<<<< HEAD
                  ElevatedButton(
                    child: Text(controller.tr("ui_runtime_clear")),
=======
                  WoxButton.secondary(
                    text: controller.tr("ui_runtime_clear"),
>>>>>>> d1ca2584
                    onPressed: () {
                      nodejsController!.clear();
                      updateNodejsPath("");
                    },
                  ),
                ],
              ),
              const SizedBox(height: 5),
              Obx(() {
                if (isNodejsValidating.value) {
                  return Row(
                    children: [
                      const SizedBox(width: 16, height: 16, child: CircularProgressIndicator(strokeWidth: 2)),
                      const SizedBox(width: 8),
                      Text(controller.tr("ui_runtime_validating")),
                    ],
                  );
                } else if (nodejsValidationMessage.value.isNotEmpty) {
                  return Text(
                    nodejsValidationMessage.value,
                    style: TextStyle(
                      color: nodejsValidationMessage.value.startsWith('✓') ? Colors.green : Colors.red,
                      fontSize: 12,
                    ),
                  );
                }
                return const SizedBox.shrink();
              }),
            ],
          ),
        ),
      ]);
    });
  }
}<|MERGE_RESOLUTION|>--- conflicted
+++ resolved
@@ -33,19 +33,9 @@
     final bool isRunning = status.isStarted;
     final Color baseBackground = getThemeBackgroundColor();
     final bool isDarkTheme = baseBackground.computeLuminance() < 0.5;
-<<<<<<< HEAD
-    final Color panelColor = getThemePanelBackgroundColor();
-    Color cardColor = panelColor.opacity < 1 ? Color.alphaBlend(panelColor, baseBackground) : panelColor;
-    cardColor = isDarkTheme ? cardColor.lighter(6) : cardColor.darker(4);
     final Color textColor = getThemeTextColor();
     final Color subTextColor = getThemeSubTextColor();
     final Color statusColor = isRunning ? Colors.green : Colors.red;
-    final Color outlineColor = getThemeDividerColor().withOpacity(isDarkTheme ? 0.45 : 0.25);
-=======
-    final Color textColor = getThemeTextColor();
-    final Color subTextColor = getThemeSubTextColor();
-    final Color statusColor = isRunning ? Colors.green : Colors.red;
->>>>>>> d1ca2584
 
     final IconData statusIcon = isRunning ? Icons.check_circle : Icons.error;
     final String stateLabel = isRunning ? controller.tr("ui_runtime_status_running") : controller.tr("ui_runtime_status_stopped");
@@ -284,38 +274,17 @@
               Row(
                 children: [
                   Expanded(
-<<<<<<< HEAD
-                    child: TextField(
-                      controller: pythonController!,
-                      style: TextStyle(color: getThemeTextColor(), fontSize: 13),
-                      decoration: InputDecoration(
-                        hintText: controller.tr("ui_runtime_python_path_placeholder"),
-                        hintStyle: TextStyle(color: getThemeTextColor().withOpacity(0.5), fontSize: 13),
-                        enabledBorder: UnderlineInputBorder(
-                          borderSide: BorderSide(color: getThemeTextColor().withOpacity(0.3)),
-                        ),
-                        focusedBorder: UnderlineInputBorder(
-                          borderSide: BorderSide(color: getThemeActiveBackgroundColor(), width: 2),
-                        ),
-                      ),
-=======
                     child: WoxTextField(
                       controller: pythonController!,
                       hintText: controller.tr("ui_runtime_python_path_placeholder"),
->>>>>>> d1ca2584
                       onChanged: (value) {
                         updatePythonPath(value);
                       },
                     ),
                   ),
                   const SizedBox(width: 10),
-<<<<<<< HEAD
-                  ElevatedButton(
-                    child: Text(controller.tr("ui_runtime_browse")),
-=======
                   WoxButton.primary(
                     text: controller.tr("ui_runtime_browse"),
->>>>>>> d1ca2584
                     onPressed: () async {
                       final result = await FileSelector.pick(
                         const UuidV4().generate(),
@@ -328,13 +297,8 @@
                     },
                   ),
                   const SizedBox(width: 10),
-<<<<<<< HEAD
-                  ElevatedButton(
-                    child: Text(controller.tr("ui_runtime_clear")),
-=======
                   WoxButton.secondary(
                     text: controller.tr("ui_runtime_clear"),
->>>>>>> d1ca2584
                     onPressed: () {
                       pythonController!.clear();
                       updatePythonPath("");
@@ -375,38 +339,17 @@
               Row(
                 children: [
                   Expanded(
-<<<<<<< HEAD
-                    child: TextField(
-                      controller: nodejsController!,
-                      style: TextStyle(color: getThemeTextColor(), fontSize: 13),
-                      decoration: InputDecoration(
-                        hintText: controller.tr("ui_runtime_nodejs_path_placeholder"),
-                        hintStyle: TextStyle(color: getThemeTextColor().withOpacity(0.5), fontSize: 13),
-                        enabledBorder: UnderlineInputBorder(
-                          borderSide: BorderSide(color: getThemeTextColor().withOpacity(0.3)),
-                        ),
-                        focusedBorder: UnderlineInputBorder(
-                          borderSide: BorderSide(color: getThemeActiveBackgroundColor(), width: 2),
-                        ),
-                      ),
-=======
                     child: WoxTextField(
                       controller: nodejsController!,
                       hintText: controller.tr("ui_runtime_nodejs_path_placeholder"),
->>>>>>> d1ca2584
                       onChanged: (value) {
                         updateNodejsPath(value);
                       },
                     ),
                   ),
                   const SizedBox(width: 10),
-<<<<<<< HEAD
-                  ElevatedButton(
-                    child: Text(controller.tr("ui_runtime_browse")),
-=======
                   WoxButton.primary(
                     text: controller.tr("ui_runtime_browse"),
->>>>>>> d1ca2584
                     onPressed: () async {
                       final result = await FileSelector.pick(
                         const UuidV4().generate(),
@@ -419,13 +362,8 @@
                     },
                   ),
                   const SizedBox(width: 10),
-<<<<<<< HEAD
-                  ElevatedButton(
-                    child: Text(controller.tr("ui_runtime_clear")),
-=======
                   WoxButton.secondary(
                     text: controller.tr("ui_runtime_clear"),
->>>>>>> d1ca2584
                     onPressed: () {
                       nodejsController!.clear();
                       updateNodejsPath("");
