import 'dart:convert';

import 'package:flutter/material.dart';
import 'package:get/get.dart';
import 'package:wox/api/wox_api.dart';
import 'package:wox/components/plugin/wox_setting_plugin_table_view.dart';
import 'package:wox/components/wox_hotkey_recorder_view.dart';
import 'package:wox/components/wox_switch.dart';
<<<<<<< HEAD
=======
import 'package:wox/components/wox_dropdown_button.dart';
>>>>>>> d1ca2584
import 'package:wox/controllers/wox_launcher_controller.dart';
import 'package:wox/entity/setting/wox_plugin_setting_table.dart';
import 'package:wox/entity/wox_hotkey.dart';
import 'package:wox/entity/wox_lang.dart';
import 'package:wox/enums/wox_launch_mode_enum.dart';
import 'package:wox/enums/wox_start_page_enum.dart';
import 'package:wox/modules/setting/views/wox_setting_base.dart';
import 'package:wox/utils/colors.dart';

class WoxSettingGeneralView extends WoxSettingBaseView {
  const WoxSettingGeneralView({super.key});

  @override
  Widget build(BuildContext context) {
    return Obx(() {
      return form(children: [
        formField(
          label: controller.tr("ui_autostart"),
          tips: controller.tr("ui_autostart_tips"),
          child: WoxSwitch(
            value: controller.woxSetting.value.enableAutostart,
            onChanged: (bool value) {
              controller.updateConfig("EnableAutostart", value.toString());
            },
          ),
        ),
        formField(
          label: controller.tr("ui_hotkey"),
          tips: controller.tr("ui_hotkey_tips"),
          child: WoxHotkeyRecorder(
            hotkey: WoxHotkey.parseHotkeyFromString(controller.woxSetting.value.mainHotkey),
            onHotKeyRecorded: (hotkey) {
              controller.updateConfig("MainHotkey", hotkey);
            },
          ),
        ),
        formField(
          label: controller.tr("ui_selection_hotkey"),
          tips: controller.tr("ui_selection_hotkey_tips"),
          child: WoxHotkeyRecorder(
            hotkey: WoxHotkey.parseHotkeyFromString(controller.woxSetting.value.selectionHotkey),
            onHotKeyRecorded: (hotkey) {
              controller.updateConfig("SelectionHotkey", hotkey);
            },
          ),
        ),
        formField(
          label: controller.tr("ui_use_pinyin"),
          tips: controller.tr("ui_use_pinyin_tips"),
          child: Obx(() {
            return WoxSwitch(
              value: controller.woxSetting.value.usePinYin,
              onChanged: (bool value) {
                controller.updateConfig("UsePinYin", value.toString());
              },
            );
          }),
        ),
        formField(
          label: controller.tr("ui_hide_on_lost_focus"),
          tips: controller.tr("ui_hide_on_lost_focus_tips"),
          child: Obx(() {
            return WoxSwitch(
              value: controller.woxSetting.value.hideOnLostFocus,
              onChanged: (bool value) {
                controller.updateConfig("HideOnLostFocus", value.toString());
              },
            );
          }),
        ),
        formField(
          label: controller.tr("ui_hide_on_start"),
          tips: controller.tr("ui_hide_on_start_tips"),
          child: Obx(() {
            return WoxSwitch(
              value: controller.woxSetting.value.hideOnStart,
              onChanged: (bool value) {
                controller.updateConfig("HideOnStart", value.toString());
              },
            );
          }),
        ),
        formField(
          label: controller.tr("ui_switch_input_method_abc"),
          tips: controller.tr("ui_switch_input_method_abc_tips"),
          child: Obx(() {
            return WoxSwitch(
              value: controller.woxSetting.value.switchInputMethodABC,
              onChanged: (bool value) {
                controller.updateConfig("SwitchInputMethodABC", value.toString());
              },
            );
          }),
        ),
        formField(
          label: controller.tr("ui_enable_auto_update"),
          tips: controller.tr("ui_enable_auto_update_tips"),
          child: Obx(() {
            return WoxSwitch(
              value: controller.woxSetting.value.enableAutoUpdate,
              onChanged: (bool value) {
                controller.updateConfig("EnableAutoUpdate", value.toString());

                // add some delay for backend to update the version check
                Future.delayed(const Duration(seconds: 2), () {
                  Get.find<WoxLauncherController>().doctorCheck();
                });
              },
            );
          }),
        ),
        formField(
          label: controller.tr("ui_launch_mode"),
          tips: controller.tr("ui_launch_mode_tips"),
          child: Obx(() {
<<<<<<< HEAD
            return SizedBox(
              width: 250,
              child: DropdownButton<String>(
                items: [
                  DropdownMenuItem(
                    value: WoxQueryModeEnum.WOX_QUERY_MODE_PRESERVE.code,
                    child: Text(controller.tr("ui_query_mode_preserve")),
                  ),
                  DropdownMenuItem(
                    value: WoxQueryModeEnum.WOX_QUERY_MODE_EMPTY.code,
                    child: Text(controller.tr("ui_query_mode_empty")),
                  ),
                  DropdownMenuItem(
                    value: WoxQueryModeEnum.WOX_QUERY_MODE_MRU.code,
                    child: Text(controller.tr("ui_query_mode_mru")),
                  ),
                ],
                value: controller.woxSetting.value.queryMode,
                onChanged: (v) {
                  if (v != null) {
                    controller.updateConfig("QueryMode", v);
                  }
                },
                isExpanded: true,
                style: TextStyle(color: getThemeTextColor(), fontSize: 13),
                dropdownColor: getThemeActiveBackgroundColor().withOpacity(0.95),
                iconEnabledColor: getThemeTextColor(),
              ),
=======
            return WoxDropdownButton<String>(
              items: [
                WoxDropdownItem(
                  value: WoxLaunchModeEnum.WOX_LAUNCH_MODE_FRESH.code,
                  label: controller.tr("ui_launch_mode_fresh"),
                  tooltip: controller.tr("ui_launch_mode_fresh_tips"),
                ),
                WoxDropdownItem(
                  value: WoxLaunchModeEnum.WOX_LAUNCH_MODE_CONTINUE.code,
                  label: controller.tr("ui_launch_mode_continue"),
                  tooltip: controller.tr("ui_launch_mode_continue_tips"),
                ),
              ],
              value: controller.woxSetting.value.launchMode,
              onChanged: (v) {
                if (v != null) {
                  controller.updateConfig("LaunchMode", v);
                }
              },
              isExpanded: true,
            );
          }),
        ),
        formField(
          label: controller.tr("ui_start_page"),
          tips: controller.tr("ui_start_page_tips"),
          child: Obx(() {
            return WoxDropdownButton<String>(
              items: [
                WoxDropdownItem(
                  value: WoxStartPageEnum.WOX_START_PAGE_BLANK.code,
                  label: controller.tr("ui_start_page_blank"),
                  tooltip: controller.tr("ui_start_page_blank_tips"),
                ),
                WoxDropdownItem(
                  value: WoxStartPageEnum.WOX_START_PAGE_MRU.code,
                  label: controller.tr("ui_start_page_mru"),
                  tooltip: controller.tr("ui_start_page_mru_tips"),
                ),
              ],
              value: controller.woxSetting.value.startPage,
              onChanged: (v) {
                if (v != null) {
                  controller.updateConfig("StartPage", v);
                }
              },
              isExpanded: true,
>>>>>>> d1ca2584
            );
          }),
        ),
        formField(
          label: controller.tr("ui_lang"),
          child: FutureBuilder(
              future: WoxApi.instance.getAllLanguages(),
              builder: (context, snapshot) {
                if (snapshot.connectionState == ConnectionState.done) {
                  final languages = snapshot.data as List<WoxLang>;
                  return Obx(() {
<<<<<<< HEAD
                    return DropdownButton<String>(
                      items: languages.map((e) {
                        return DropdownMenuItem(
=======
                    return WoxDropdownButton<String>(
                      items: languages.map((e) {
                        return WoxDropdownItem(
>>>>>>> d1ca2584
                          value: e.code,
                          label: e.name,
                        );
                      }).toList(),
                      value: controller.woxSetting.value.langCode,
                      onChanged: (v) {
                        if (v != null) {
                          controller.updateLang(v);
                        }
                      },
                      isExpanded: true,
<<<<<<< HEAD
                      style: TextStyle(color: getThemeTextColor(), fontSize: 13),
                      dropdownColor: getThemeActiveBackgroundColor().withOpacity(0.95),
                      iconEnabledColor: getThemeTextColor(),
=======
>>>>>>> d1ca2584
                    );
                  });
                }
                return const SizedBox();
              }),
        ),
        formField(
          label: controller.tr("ui_query_hotkeys"),
          tips: controller.tr("ui_query_hotkeys_tips"),
          child: Obx(() {
            return WoxSettingPluginTable(
              value: json.encode(controller.woxSetting.value.queryHotkeys),
              item: PluginSettingValueTable.fromJson({
                "Key": "QueryHotkeys",
                "Columns": [
                  {
                    "Key": "Hotkey",
                    "Label": "i18n:ui_query_hotkeys_hotkey",
                    "Tooltip": "i18n:ui_query_hotkeys_hotkey_tooltip",
                    "Width": 120,
                    "Type": "hotkey",
                    "TextMaxLines": 1,
                    "Validators": [
                      {"Type": "not_empty"}
                    ],
                  },
                  {
                    "Key": "Query",
                    "Label": "i18n:ui_query_hotkeys_query",
                    "Tooltip": "i18n:ui_query_hotkeys_query_tooltip",
                    "Type": "text",
                    "TextMaxLines": 1,
                    "Validators": [
                      {"Type": "not_empty"}
                    ],
                  },
                  {
                    "Key": "IsSilentExecution",
                    "Label": "i18n:ui_query_hotkeys_silent",
                    "Tooltip": "i18n:ui_query_hotkeys_silent_tooltip",
                    "Width": 40,
                    "Type": "checkbox",
                  }
                ],
                "SortColumnKey": "Query"
              }),
              onUpdate: (key, value) {
                controller.updateConfig("QueryHotkeys", value);
              },
            );
          }),
        ),
        formField(
          label: controller.tr("ui_query_shortcuts"),
          tips: controller.tr("ui_query_shortcuts_tips"),
          child: Obx(() {
            return WoxSettingPluginTable(
              value: json.encode(controller.woxSetting.value.queryShortcuts),
              item: PluginSettingValueTable.fromJson({
                "Key": "QueryShortcuts",
                "Columns": [
                  {
                    "Key": "Shortcut",
                    "Label": "i18n:ui_query_shortcuts_shortcut",
                    "Tooltip": "i18n:ui_query_shortcuts_shortcut_tooltip",
                    "Width": 120,
                    "Type": "text",
                    "TextMaxLines": 1,
                    "Validators": [
                      {"Type": "not_empty"}
                    ],
                  },
                  {
                    "Key": "Query",
                    "Label": "i18n:ui_query_shortcuts_query",
                    "Tooltip": "i18n:ui_query_shortcuts_query_tooltip",
                    "Type": "text",
                    "TextMaxLines": 1,
                    "Validators": [
                      {"Type": "not_empty"}
                    ],
                  }
                ],
                "SortColumnKey": "Query"
              }),
              onUpdate: (key, value) {
                controller.updateConfig("QueryShortcuts", value);
              },
            );
          }),
        ),
      ]);
    });
  }
}
<|MERGE_RESOLUTION|>--- conflicted
+++ resolved
@@ -6,10 +6,7 @@
 import 'package:wox/components/plugin/wox_setting_plugin_table_view.dart';
 import 'package:wox/components/wox_hotkey_recorder_view.dart';
 import 'package:wox/components/wox_switch.dart';
-<<<<<<< HEAD
-=======
 import 'package:wox/components/wox_dropdown_button.dart';
->>>>>>> d1ca2584
 import 'package:wox/controllers/wox_launcher_controller.dart';
 import 'package:wox/entity/setting/wox_plugin_setting_table.dart';
 import 'package:wox/entity/wox_hotkey.dart';
@@ -125,36 +122,6 @@
           label: controller.tr("ui_launch_mode"),
           tips: controller.tr("ui_launch_mode_tips"),
           child: Obx(() {
-<<<<<<< HEAD
-            return SizedBox(
-              width: 250,
-              child: DropdownButton<String>(
-                items: [
-                  DropdownMenuItem(
-                    value: WoxQueryModeEnum.WOX_QUERY_MODE_PRESERVE.code,
-                    child: Text(controller.tr("ui_query_mode_preserve")),
-                  ),
-                  DropdownMenuItem(
-                    value: WoxQueryModeEnum.WOX_QUERY_MODE_EMPTY.code,
-                    child: Text(controller.tr("ui_query_mode_empty")),
-                  ),
-                  DropdownMenuItem(
-                    value: WoxQueryModeEnum.WOX_QUERY_MODE_MRU.code,
-                    child: Text(controller.tr("ui_query_mode_mru")),
-                  ),
-                ],
-                value: controller.woxSetting.value.queryMode,
-                onChanged: (v) {
-                  if (v != null) {
-                    controller.updateConfig("QueryMode", v);
-                  }
-                },
-                isExpanded: true,
-                style: TextStyle(color: getThemeTextColor(), fontSize: 13),
-                dropdownColor: getThemeActiveBackgroundColor().withOpacity(0.95),
-                iconEnabledColor: getThemeTextColor(),
-              ),
-=======
             return WoxDropdownButton<String>(
               items: [
                 WoxDropdownItem(
@@ -202,7 +169,6 @@
                 }
               },
               isExpanded: true,
->>>>>>> d1ca2584
             );
           }),
         ),
@@ -214,15 +180,9 @@
                 if (snapshot.connectionState == ConnectionState.done) {
                   final languages = snapshot.data as List<WoxLang>;
                   return Obx(() {
-<<<<<<< HEAD
-                    return DropdownButton<String>(
-                      items: languages.map((e) {
-                        return DropdownMenuItem(
-=======
                     return WoxDropdownButton<String>(
                       items: languages.map((e) {
                         return WoxDropdownItem(
->>>>>>> d1ca2584
                           value: e.code,
                           label: e.name,
                         );
@@ -234,12 +194,6 @@
                         }
                       },
                       isExpanded: true,
-<<<<<<< HEAD
-                      style: TextStyle(color: getThemeTextColor(), fontSize: 13),
-                      dropdownColor: getThemeActiveBackgroundColor().withOpacity(0.95),
-                      iconEnabledColor: getThemeTextColor(),
-=======
->>>>>>> d1ca2584
                     );
                   });
                 }
