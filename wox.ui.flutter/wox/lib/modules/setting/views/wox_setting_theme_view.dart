--- conflicted
+++ resolved
@@ -18,27 +18,6 @@
         Padding(
           padding: const EdgeInsets.only(bottom: 20),
           child: Obx(() {
-<<<<<<< HEAD
-            return TextField(
-              autofocus: true,
-              style: TextStyle(color: getThemeTextColor(), fontSize: 13),
-              decoration: InputDecoration(
-                hintText: Strings.format(controller.tr('ui_setting_theme_search_placeholder'), [controller.filteredThemeList.length]),
-                hintStyle: TextStyle(color: getThemeTextColor().withOpacity(0.5), fontSize: 13),
-                contentPadding: const EdgeInsets.all(10),
-                suffixIcon: Padding(
-                  padding: const EdgeInsets.only(right: 8.0),
-                  child: Icon(Icons.search, color: getThemeTextColor()),
-                ),
-                enabledBorder: UnderlineInputBorder(
-                  borderSide: BorderSide(color: getThemeTextColor().withOpacity(0.3)),
-                ),
-                focusedBorder: UnderlineInputBorder(
-                  borderSide: BorderSide(color: getThemeActiveBackgroundColor(), width: 2),
-                ),
-              ),
-              onChanged: (value) => {controller.onFilterThemes(value)},
-=======
             return WoxTextField(
               autofocus: true,
               hintText: Strings.format(controller.tr('ui_setting_theme_search_placeholder'), [controller.filteredThemeList.length]),
@@ -47,7 +26,6 @@
                 child: Icon(Icons.search, color: getThemeTextColor()),
               ),
               onChanged: (value) => controller.onFilterThemes(value),
->>>>>>> d1ca2584
             );
           }),
         ),
@@ -84,10 +62,7 @@
                             controller.activeTheme.value = theme;
                           },
                           child: ListTile(
-<<<<<<< HEAD
-=======
                             contentPadding: const EdgeInsets.only(left: 6, right: 6),
->>>>>>> d1ca2584
                             leading: WoxThemeIconView(theme: theme, width: 32, height: 32),
                             title: Text(theme.themeName,
                                 maxLines: 1,
@@ -119,30 +94,6 @@
                                     fontSize: 12,
                                   ),
                                 ),
-<<<<<<< HEAD
-                                if (theme.isSystem) ...[
-                                  const SizedBox(width: 8),
-                                  Container(
-                                    padding: const EdgeInsets.symmetric(horizontal: 4, vertical: 1),
-                                    decoration: BoxDecoration(
-                                      borderRadius: BorderRadius.circular(3),
-                                      border: Border.all(
-                                        color: isActive ? getThemeActionItemActiveColor() : getThemeSubTextColor(),
-                                        width: 0.5,
-                                      ),
-                                    ),
-                                    child: Text(
-                                      controller.tr('ui_setting_theme_system_tag'),
-                                      style: TextStyle(
-                                        color: isActive ? getThemeActionItemActiveColor() : getThemeSubTextColor(),
-                                        fontSize: 11,
-                                        height: 1.1,
-                                      ),
-                                    ),
-                                  ),
-                                ],
-=======
->>>>>>> d1ca2584
                               ],
                             ),
                             trailing: themeTrailIcon(theme, isActive),
@@ -252,31 +203,6 @@
                 ),
                 Padding(
                   padding: const EdgeInsets.only(left: 18.0),
-<<<<<<< HEAD
-                  child: TextButton(
-                    onPressed: () {
-                      controller.openPluginWebsite(theme.themeUrl);
-                    },
-                    child: Row(
-                      mainAxisSize: MainAxisSize.min,
-                      children: [
-                        Text(
-                          controller.tr('ui_setting_theme_website'),
-                          style: TextStyle(
-                            color: getThemeTextColor(),
-                          ),
-                        ),
-                        Padding(
-                          padding: const EdgeInsets.only(left: 4.0),
-                          child: Icon(
-                            Icons.open_in_new,
-                            size: 12,
-                            color: getThemeTextColor(),
-                          ),
-                        ),
-                      ],
-                    ),
-=======
                   child: WoxButton.text(
                     text: controller.tr('ui_setting_theme_website'),
                     icon: Icon(
@@ -287,7 +213,6 @@
                     onPressed: () {
                       controller.openPluginWebsite(theme.themeUrl);
                     },
->>>>>>> d1ca2584
                   ),
                 ),
               ],
@@ -300,16 +225,8 @@
                 if (!theme.isInstalled)
                   Padding(
                     padding: const EdgeInsets.only(right: 8.0),
-<<<<<<< HEAD
-                    child: ElevatedButton(
-                      style: ButtonStyle(
-                        backgroundColor: WidgetStateProperty.all(getThemeActiveBackgroundColor()),
-                        foregroundColor: WidgetStateProperty.all(getThemeActionItemActiveColor()),
-                      ),
-=======
                     child: WoxButton.primary(
                       text: controller.tr('ui_setting_theme_install'),
->>>>>>> d1ca2584
                       onPressed: () {
                         controller.installTheme(theme);
                       },
@@ -318,16 +235,8 @@
                 if (theme.isInstalled || theme.isSystem)
                   Padding(
                     padding: const EdgeInsets.only(right: 8.0),
-<<<<<<< HEAD
-                    child: ElevatedButton(
-                      style: ButtonStyle(
-                        backgroundColor: WidgetStateProperty.all(getThemeActiveBackgroundColor()),
-                        foregroundColor: WidgetStateProperty.all(getThemeActionItemActiveColor()),
-                      ),
-=======
                     child: WoxButton.primary(
                       text: controller.tr('ui_setting_theme_apply'),
->>>>>>> d1ca2584
                       onPressed: controller.woxSetting.value.themeId == theme.themeId
                           ? null
                           : () {
@@ -338,16 +247,8 @@
                 if (theme.isInstalled && !theme.isSystem)
                   Padding(
                     padding: const EdgeInsets.only(right: 8.0),
-<<<<<<< HEAD
-                    child: ElevatedButton(
-                      style: ButtonStyle(
-                        backgroundColor: WidgetStateProperty.all(getThemeActiveBackgroundColor()),
-                        foregroundColor: WidgetStateProperty.all(getThemeActionItemActiveColor()),
-                      ),
-=======
                     child: WoxButton.primary(
                       text: controller.tr('ui_setting_theme_uninstall'),
->>>>>>> d1ca2584
                       onPressed: () {
                         controller.uninstallTheme(theme);
                       },
