using System;
using System.Collections.Generic;
using System.Diagnostics;
using System.IO;
using System.Linq;
using System.Runtime.InteropServices;
using System.Text;
using System.Threading.Tasks;
using System.Windows.Media;
using System.Windows.Media.Imaging;
using AppxPackaing;
using Shell;
using Wox.Infrastructure;
using Wox.Infrastructure.Logger;
using IStream = AppxPackaing.IStream;
using Rect = System.Windows.Rect;
using NLog;
using System.Collections.Concurrent;
using Microsoft.Win32;
using System.Xml;

namespace Wox.Plugin.Program.Programs
{
    [Serializable]
    public class UWP
    {
        public string FullName { get; }
        public string FamilyName { get; }
        public string Name { get; set; }
        public string Location { get; set; }

        public Application[] Apps { get; set; }

        public PackageVersion Version { get; set; }

        private static readonly NLog.Logger Logger = LogManager.GetCurrentClassLogger();

        public UWP(string id, string location)
        {
            FullName = id;
            string[] parts = id.Split(new char[] { '_' }, StringSplitOptions.RemoveEmptyEntries);
            FamilyName = $"{parts[0]}_{parts[parts.Length - 1]}";
            Location = location;
        }


        /// <exception cref="ArgumentException"
        private void InitializeAppInfo()
        {
            var path = Path.Combine(Location, "AppxManifest.xml");
            using (var reader = XmlReader.Create(path))
            {
                bool success = reader.ReadToFollowing("Package");
                if (!success) { throw new ArgumentException($"Cannot read Package key from {path}"); }

                Version = PackageVersion.Unknown;
                for (int i = 0; i < reader.AttributeCount; i++)
                {
                    string schema = reader.GetAttribute(i);
                    if (schema != null)
                    {
                        if (schema == "http://schemas.microsoft.com/appx/manifest/foundation/windows10")
                        {
                            Version = PackageVersion.Windows10;
                        }
                        else if (schema == "http://schemas.microsoft.com/appx/2013/manifest")
                        {
                            Version = PackageVersion.Windows81;
                        }
                        else if (schema == "http://schemas.microsoft.com/appx/2010/manifest")
                        {
                            Version = PackageVersion.Windows8;
                        }
                        else
                        {
                            continue;
                        }
                    }
                }
                if (Version == PackageVersion.Unknown)
                {
                    throw new ArgumentException($"Unknowen schema version {path}");
                }

                success = reader.ReadToFollowing("Identity");
                if (!success) { throw new ArgumentException($"Cannot read Identity key from {path}"); }
                if (success)
                {
                    Name = reader.GetAttribute("Name");
                }

                success = reader.ReadToFollowing("Applications");
                if (!success) { throw new ArgumentException($"Cannot read Applications key from {path}"); }
                success = reader.ReadToDescendant("Application");
                if (!success) { throw new ArgumentException($"Cannot read Applications key from {path}"); }
                List<Application> apps = new List<Application>();
                do
                {
                    string id = reader.GetAttribute("Id");

                    reader.ReadToFollowing("uap:VisualElements");
                    string displayName = reader.GetAttribute("DisplayName");
                    string description = reader.GetAttribute("Description");
                    string backgroundColor = reader.GetAttribute("BackgroundColor");
                    string appListEntry = reader.GetAttribute("AppListEntry");

                    if (appListEntry == "none")
                    {
                        continue;
                    }

                    string logoUri = string.Empty;
                    if (Version == PackageVersion.Windows10)
                    {
                        logoUri = reader.GetAttribute("Square44x44Logo");
                    }
                    else if (Version == PackageVersion.Windows81)
                    {
                        logoUri = reader.GetAttribute("Square30x30Logo");
                    }
                    else if (Version == PackageVersion.Windows8)
                    {
                        logoUri = reader.GetAttribute("SmallLogo");
                    }
                    else
                    {
                        throw new ArgumentException($"Unknowen schema version {path}");
                    }

                    if (string.IsNullOrEmpty(displayName) || string.IsNullOrEmpty(id))
                    {
                        continue;
                    }

                    string userModelId = $"{FamilyName}!{id}";
                    Application app = new Application(this, userModelId, FullName, Name, displayName, description, logoUri, backgroundColor);

                    apps.Add(app);
                } while (reader.ReadToFollowing("Application"));
                Apps = apps.ToArray();
            }
        }

        public static Application[] All()
        {
            ConcurrentBag<Application> bag = new ConcurrentBag<Application>();
            Parallel.ForEach(PackageFoldersFromRegistry(), (package, state) =>
            {
                try
                {
                    package.InitializeAppInfo();
                    foreach (var a in package.Apps)
                    {
                        bag.Add(a);
                    }
                }
                catch (Exception e)
                {
                    e.Data.Add(nameof(package.FullName), package.FullName);
                    e.Data.Add(nameof(package.Location), package.Location);
                    Logger.WoxError($"Cannot parse UWP {package.Location}", e);
                }
            }
            );
            return bag.ToArray();
        }

        public static List<UWP> PackageFoldersFromRegistry()
        {

            var actiable = new HashSet<string>();
            string activableReg = @"Software\Classes\ActivatableClasses\Package";
            var activableRegSubkey = Registry.CurrentUser.OpenSubKey(activableReg);
            foreach (string name in activableRegSubkey.GetSubKeyNames())
            {
                actiable.Add(name);
            }

            var packages = new List<UWP>();
            string packageReg = @"Software\Classes\Local Settings\Software\Microsoft\Windows\CurrentVersion\AppModel\Repository\Packages";
            var packageRegSubkey = Registry.CurrentUser.OpenSubKey(packageReg);
            foreach (var name in packageRegSubkey.GetSubKeyNames())
            {
                var packageKey = packageRegSubkey.OpenSubKey(name);
                var framework = packageKey.GetValue("Framework");
                if (framework != null)
                {
                    if ((int)framework == 1)
                    {
                        continue;
                    }
<<<<<<< HEAD
                }
                var valueFolder = packageKey.GetValue("PackageRootFolder");
                var valueID = packageKey.GetValue("PackageID");
=======
                    catch (Exception e)
                    {
                        e.Data.Add(nameof(id), id);
                        e.Data.Add(nameof(p.Id.FullName), p.Id.FullName);
                        Logger.WoxError($"cannot get package {u} {p.Id.FullName}", e);
                        return false;
                    }

>>>>>>> 4d6bc30a

                if (valueID != null && valueFolder != null && actiable.Contains(valueID))
                {
                    string location = (string)valueFolder;
                    string id = (string)valueID;
                    UWP uwp = new UWP(id, location);
                    packages.Add(uwp);
                }
            }

            // only exception windows.immersivecontrolpanel_10.0.2.1000_neutral_neutral_cw5n1h2txyewy
            string settingsID = actiable.First(a => a.StartsWith("windows.immersivecontrolpanel"));
            string settingsLocation = Path.Combine(Environment.GetFolderPath(Environment.SpecialFolder.Windows), "ImmersiveControlPanel");
            UWP swttings = new UWP(settingsID, settingsLocation);
            packages.Add(swttings);

            return packages;
        }

        public override string ToString()
        {
            return FullName;
        }

        public override bool Equals(object obj)
        {
            if (obj is UWP uwp)
            {
                return FullName.Equals(uwp.FullName);
            }
            else
            {
                return false;
            }
        }

        public override int GetHashCode()
        {
            return FullName.GetHashCode();
        }

        [Serializable]
        public class Application : IProgram
        {
            public string DisplayName { get; set; }
            public string Description { get; set; }
            public string UserModelId { get; set; }
            public string BackgroundColor { get; set; }

            public string Name => DisplayName;
            public string Location => Package.Location;

            public bool Enabled { get; set; }

            public string LogoPath { get; set; }
            public UWP Package { get; set; }

            public Result Result(string query, IPublicAPI api)
            {
                var result = new Result
                {
                    SubTitle = Package.Location,
                    Icon = Logo,
                    ContextData = this,
                    Action = e =>
                    {
                        Launch(api);
                        return true;
                    }
                };

                string title;
                if (Description.Length >= DisplayName.Length &&
                    Description.Substring(0, DisplayName.Length) == DisplayName)
                {
                    title = Description;
                }
                else if (!string.IsNullOrEmpty(Description))
                {
                    title = $"{DisplayName}: {Description}";
                }
                else
                {
                    title = DisplayName;
                }
                var match = StringMatcher.FuzzySearch(query, title);
                result.Title = title;
                result.Score = match.Score;
                result.TitleHighlightData = match.MatchData;

                return result;
            }

            public List<Result> ContextMenus(IPublicAPI api)
            {
                var contextMenus = new List<Result>
                {
                    new Result
                    {
                        Title = api.GetTranslation("wox_plugin_program_open_containing_folder"),

                        Action = _ =>
                        {
                            Main.StartProcess(Process.Start, new ProcessStartInfo(Package.Location));

                            return true;
                        },

                        IcoPath = "Images/folder.png"
                    }
                };
                return contextMenus;
            }

            private async void Launch(IPublicAPI api)
            {
                var appManager = new ApplicationActivationManager();
                uint unusedPid;
                const string noArgs = "";
                const ACTIVATEOPTIONS noFlags = ACTIVATEOPTIONS.AO_NONE;
                await Task.Run(() =>
                {
                    try
                    {
                        appManager.ActivateApplication(UserModelId, noArgs, noFlags, out unusedPid);
                    }
                    catch (Exception)
                    {
                        var name = "Plugin: Program";
                        var message = $"Can't start UWP: {DisplayName}";
                        api.ShowMsg(name, message, string.Empty);
                    }
                });
            }

            public Application(UWP package, string userModelID, string fullName, string name, string displayname, string description, string logoUri, string backgroundColor)
            {
                UserModelId = userModelID;
                Enabled = true;
                Package = package;
                DisplayName = ResourcesFromPri(fullName, name, displayname);
                Description = ResourcesFromPri(fullName, name, description);
                LogoPath = PathFromUri(fullName, name, Location, logoUri);
                BackgroundColor = backgroundColor;
            }

            internal string ResourcesFromPri(string packageFullName, string packageName, string resourceReference)
            {
                const string prefix = "ms-resource:";
                string result = "";
                Logger.WoxTrace($"package: <{packageFullName}> res ref: <{resourceReference}>");
                if (!string.IsNullOrWhiteSpace(resourceReference) && resourceReference.StartsWith(prefix))
                {


                    string key = resourceReference.Substring(prefix.Length);
                    string parsed;
                    // DisplayName
                    // Microsoft.ScreenSketch_10.1907.2471.0_x64__8wekyb3d8bbwe -> ms-resource:AppName/Text
                    // Microsoft.OneConnect_5.2002.431.0_x64__8wekyb3d8bbwe -> ms-resource:/OneConnectStrings/OneConnect/AppDisplayName
                    // ImmersiveControlPanel -> ms-resource:DisplayName
                    // Microsoft.ConnectivityStore_1.1604.4.0_x64__8wekyb3d8bbwe -> ms-resource://Microsoft.ConnectivityStore/MSWifiResources/AppDisplayName
                    if (key.StartsWith("//"))
                    {
                        parsed = $"{prefix}{key}";
                    }
                    else
                    {
                        if (!key.StartsWith("/"))
                        {
                            key = $"/{key}";
                        }

                        if (!key.ToLower().Contains("resources") && key.Count(c => c == '/') < 3)
                        {
                            key = $"/Resources{key}";
                        }
                        parsed = $"{prefix}//{packageName}{key}";
                    }
                    Logger.WoxTrace($"resourceReference {resourceReference} parsed <{parsed}> package <{packageFullName}>");
                    try
                    {
                        result = ResourceFromPriInternal(packageFullName, parsed);
                    }
                    catch (Exception e)
                    {
                        e.Data.Add(nameof(resourceReference), resourceReference);
                        e.Data.Add(nameof(ResourcesFromPri) + nameof(parsed), parsed);
                        e.Data.Add(nameof(ResourcesFromPri) + nameof(packageFullName), packageFullName);
                        throw e;
                    }
                }
                else
                {
                    result = resourceReference;
                }
                Logger.WoxTrace($"package: <{packageFullName}> pri resource result: <{result}>");
                return result;
            }

            private string PathFromUri(string packageFullName, string packageName, string packageLocation, string fileReference)
            {
                // all https://msdn.microsoft.com/windows/uwp/controls-and-patterns/tiles-and-notifications-app-assets
                // windows 10 https://msdn.microsoft.com/en-us/library/windows/apps/dn934817.aspx
                // windows 8.1 https://msdn.microsoft.com/en-us/library/windows/apps/hh965372.aspx#target_size
                // windows 8 https://msdn.microsoft.com/en-us/library/windows/apps/br211475.aspx

                Logger.WoxTrace($"package: <{packageFullName}> file ref: <{fileReference}>");
                string path = Path.Combine(packageLocation, fileReference);
                if (File.Exists(path))
                {
                    // for 28671Petrroll.PowerPlanSwitcher_0.4.4.0_x86__ge82akyxbc7z4
                    return path;
                }
                else
                {
                    // https://docs.microsoft.com/en-us/windows/uwp/app-resources/pri-apis-scenario-1
                    string parsed = $"ms-resource:///Files/{fileReference.Replace("\\", "/")}";
                    try
                    {
                        string result = ResourceFromPriInternal(packageFullName, parsed);
                        Logger.WoxTrace($"package: <{packageFullName}> pri file result: <{result}>");
                        return result;
                    }
                    catch (Exception e)
                    {
                        e.Data.Add(nameof(fileReference), fileReference);
                        e.Data.Add(nameof(PathFromUri) + nameof(parsed), parsed);
                        e.Data.Add(nameof(PathFromUri) + nameof(packageFullName), packageFullName);
                        throw e;
                    }
                }
            }

            /// https://docs.microsoft.com/en-us/windows/win32/api/shlwapi/nf-shlwapi-shloadindirectstring
            /// use makepri to check whether the resource can be get, the error message is usually useless
            /// makepri.exe dump /if "a\resources.pri" /of b.xml 
            private string ResourceFromPriInternal(string packageFullName, string parsed)
            {
                Logger.WoxTrace($"package: <{packageFullName}> pri parsed: <{parsed}>");
                // following error probally due to buffer to small
                // '200' violates enumeration constraint of '100 120 140 160 180'.
                // 'Microsoft Corporation' violates pattern constraint of '\bms-resource:.{1,256}'.
                var outBuffer = new StringBuilder(512);
                string source = $"@{{{packageFullName}? {parsed}}}";
                var capacity = (uint)outBuffer.Capacity;
                var hResult = SHLoadIndirectString(source, outBuffer, capacity, IntPtr.Zero);
                if (hResult == Hresult.Ok)
                {
                    var loaded = outBuffer.ToString();
                    if (!string.IsNullOrEmpty(loaded))
                    {
                        return loaded;
                    }
                    else
                    {
                        Logger.WoxError($"Can't load null or empty result pri {source} in uwp location {Package.Location}");
                        return string.Empty;
                    }
                }
                else
                {
                    var e = Marshal.GetExceptionForHR((int)hResult);
                    e.Data.Add(nameof(source), source);
                    e.Data.Add(nameof(packageFullName), packageFullName);
                    e.Data.Add(nameof(parsed), parsed);
                    Logger.WoxError($"Load pri failed {source} location {Package.Location}", e);
                    return string.Empty;
                }
            }

            internal string LogoUriFromManifest(IAppxManifestApplication app)
            {
                var logoKeyFromVersion = new Dictionary<PackageVersion, string>
                {
                    { PackageVersion.Windows10, "Square44x44Logo" },
                    { PackageVersion.Windows81, "Square30x30Logo" },
                    { PackageVersion.Windows8, "SmallLogo" },
                };
                if (logoKeyFromVersion.ContainsKey(Package.Version))
                {
                    var key = logoKeyFromVersion[Package.Version];
                    var logoUri = app.GetStringValue(key);
                    return logoUri;
                }
                else
                {
                    return string.Empty;
                }
            }

            public ImageSource Logo()
            {
                var logo = ImageFromPath(LogoPath);
                var plated = PlatedImage(logo);

                // todo magic! temp fix for cross thread object
                plated.Freeze();
                return plated;
            }


            private BitmapImage ImageFromPath(string path)
            {
                if (File.Exists(path))
                {
                    var image = new BitmapImage(new Uri(path));
                    return image;
                }
                else
                {
                    Logger.WoxError($"|Unable to get logo for {UserModelId} from {path} and located in {Package.Location}");
                    return new BitmapImage(new Uri(Constant.ErrorIcon));
                }
            }

            private ImageSource PlatedImage(BitmapImage image)
            {
                if (!string.IsNullOrEmpty(BackgroundColor) && BackgroundColor != "transparent")
                {
                    var width = image.Width;
                    var height = image.Height;
                    var x = 0;
                    var y = 0;

                    var group = new DrawingGroup();

                    var converted = ColorConverter.ConvertFromString(BackgroundColor);
                    if (converted != null)
                    {
                        var color = (Color)converted;
                        var brush = new SolidColorBrush(color);
                        var pen = new Pen(brush, 1);
                        var backgroundArea = new Rect(0, 0, width, width);
                        var rectabgle = new RectangleGeometry(backgroundArea);
                        var rectDrawing = new GeometryDrawing(brush, pen, rectabgle);
                        group.Children.Add(rectDrawing);

                        var imageArea = new Rect(x, y, image.Width, image.Height);
                        var imageDrawing = new ImageDrawing(image, imageArea);
                        group.Children.Add(imageDrawing);

                        // http://stackoverflow.com/questions/6676072/get-system-drawing-bitmap-of-a-wpf-area-using-visualbrush
                        var visual = new DrawingVisual();
                        var context = visual.RenderOpen();
                        context.DrawDrawing(group);
                        context.Close();
                        const int dpiScale100 = 96;
                        var bitmap = new RenderTargetBitmap(
                            Convert.ToInt32(width), Convert.ToInt32(height),
                            dpiScale100, dpiScale100,
                            PixelFormats.Pbgra32
                        );
                        bitmap.Render(visual);
                        return bitmap;
                    }
                    else
                    {
                        Logger.WoxError($"Unable to convert background string {BackgroundColor} to color for {Package.Location}");
                        return new BitmapImage(new Uri(Constant.ErrorIcon));
                    }
                }
                else
                {
                    // todo use windows theme as background
                    return image;
                }
            }

            public override string ToString()
            {
                return $"{DisplayName}: {Description}";
            }
        }

        public enum PackageVersion
        {
            Windows10,
            Windows81,
            Windows8,
            Unknown
        }

        [Flags]
        private enum Stgm : uint
        {
            Read = 0x0,
            ShareExclusive = 0x10,
            ShareDenyNone = 0x40,
        }

        private enum Hresult : uint
        {
            Ok = 0x0000,
        }

        [DllImport("shlwapi.dll", CharSet = CharSet.Unicode)]
        private static extern Hresult SHCreateStreamOnFileEx(string fileName, Stgm grfMode, uint attributes, bool create,
            IStream reserved, out IStream stream);

        [DllImport("shlwapi.dll", CharSet = CharSet.Unicode)]
        private static extern Hresult SHLoadIndirectString(string pszSource, StringBuilder pszOutBuf, uint cchOutBuf,
            IntPtr ppvReserved);
    }
}<|MERGE_RESOLUTION|>--- conflicted
+++ resolved
@@ -189,21 +189,9 @@
                     {
                         continue;
                     }
-<<<<<<< HEAD
                 }
                 var valueFolder = packageKey.GetValue("PackageRootFolder");
                 var valueID = packageKey.GetValue("PackageID");
-=======
-                    catch (Exception e)
-                    {
-                        e.Data.Add(nameof(id), id);
-                        e.Data.Add(nameof(p.Id.FullName), p.Id.FullName);
-                        Logger.WoxError($"cannot get package {u} {p.Id.FullName}", e);
-                        return false;
-                    }
-
->>>>>>> 4d6bc30a
-
                 if (valueID != null && valueFolder != null && actiable.Contains(valueID))
                 {
                     string location = (string)valueFolder;
