--- conflicted
+++ resolved
@@ -13,8 +13,6 @@
 // window positions in logical space. The Flutter frontend will convert these back
 // to physical coordinates using the correct monitor's DPI.
 //
-<<<<<<< HEAD
-=======
 // Window positioning strategy:
 //   - X position: Centered horizontally on the screen
 //   - Y position: Centered vertically based on the maximum window height
@@ -32,32 +30,19 @@
 //   - ResultContainerHeight = ResultListViewHeight + ResultContainerPaddingTop + ResultContainerPaddingBottom
 //   - MaxWindowHeight = QueryBoxHeight + ResultContainerHeight + ToolbarHeight
 //
->>>>>>> d1ca2584
 // Example with two monitors:
 //   Monitor 1 (Primary): 5120x2880 @ 225% DPI → 2275x1280 logical, offset (0,0)
 //   Monitor 2 (Right):   1920x1080 @ 100% DPI → 1920x1080 logical, offset (5120,1080) physical
 //
 // When calculating window position for Monitor 2:
 //   - screen.GetMouseScreen() returns: {Width: 1920, Height: 1080, X: 5120, Y: 1080} in logical coords
-<<<<<<< HEAD
-//   - Window X: 5120 + (1920-800)/2 = 5680 logical
-//   - Window Y: 1080 + 1080/7 = 1234 logical  ← MUST include Y offset!
-//
-// Common mistake (before fix):
-//   - Window Y: 1080/7 = 154 logical  ← Missing Y offset, window appears off-screen!
-=======
 //   - Window X: 5120 + (1920-800)/2 = 5680 logical (centered horizontally)
 //   - Window Y: 5120 + (1080-maxWindowHeight)/2 (centered vertically based on max height)
->>>>>>> d1ca2584
 //
 // The Y offset is critical because:
 //   1. Monitors can be arranged vertically or at different heights
 //   2. Without the offset, windows always appear at the top of the virtual desktop
-<<<<<<< HEAD
-//   3. In the example above, Y=154 is outside Monitor 2's bounds [1080,2160]
-=======
 //   3. The window should be centered based on its maximum possible height for consistency
->>>>>>> d1ca2584
 
 type Position struct {
 	Type setting.PositionType
@@ -93,20 +78,7 @@
 
 func getWindowMouseScreenLocation(windowWidth int) (int, int) {
 	size := screen.GetMouseScreen()
-<<<<<<< HEAD
-	// Center horizontally: monitor's left edge + (monitor width - window width) / 2
-	x := size.X + (size.Width-windowWidth)/2
-	// Position vertically: monitor's top edge + 1/7 of monitor height
-	// CRITICAL: Must include size.Y (monitor's top offset) for multi-monitor setups
-	// Example: Monitor at physical offset (5120,1080) with 100% DPI
-	//   → logical offset (5120,1080), height 1080
-	//   → y = 1080 + 1080/7 = 1234 (correct position on that monitor)
-	//   → Without size.Y: y = 1080/7 = 154 (wrong! outside monitor bounds)
-	y := size.Y + size.Height/7
-	return x, y
-=======
 	return getCenterLocation(size, windowWidth)
->>>>>>> d1ca2584
 }
 
 func getWindowActiveScreenLocation(windowWidth int) (int, int) {
@@ -152,9 +124,6 @@
 
 	// Calculate X position (centered horizontally)
 	x := size.X + (size.Width-windowWidth)/2
-<<<<<<< HEAD
-	y := size.Y + size.Height/7 // Same logic as above
-=======
 
 	// Calculate Y position: position the window so that when it reaches max height,
 	// it will be vertically centered. This means the window's top position is fixed,
@@ -164,6 +133,5 @@
 	// would be centered. This creates a consistent anchor point.
 	y := size.Y + (size.Height-maxWindowHeight)/2
 
->>>>>>> d1ca2584
 	return x, y
 }