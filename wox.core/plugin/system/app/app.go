--- conflicted
+++ resolved
@@ -266,37 +266,8 @@
 				},
 			}
 
-<<<<<<< HEAD
-			if info.IsRunning() {
-				result.Actions = append(result.Actions, plugin.QueryResultAction{
-					Name: "i18n:plugin_app_terminate",
-					Icon: plugin.TerminateAppIcon,
-					Action: func(ctx context.Context, actionContext plugin.ActionContext) {
-						// peacefully kill the process
-						p, getErr := os.FindProcess(info.Pid)
-						if getErr != nil {
-							a.api.Log(ctx, plugin.LogLevelError, fmt.Sprintf("error finding process %d: %s", info.Pid, getErr.Error()))
-							return
-						}
-
-						killErr := p.Kill()
-						if killErr != nil {
-							a.api.Log(ctx, plugin.LogLevelError, fmt.Sprintf("error killing process %d: %s", info.Pid, killErr.Error()))
-						}
-					},
-				})
-
-				// refresh cpu and mem
-				result.RefreshInterval = 1000
-				result.OnRefresh = func(ctx context.Context, result plugin.RefreshableResult) plugin.RefreshableResult {
-					result.Tails = a.getRunningProcessResult(info)
-					return result
-				}
-			}
-=======
 			// Track this result for periodic refresh (refreshRunningApps will handle running state)
 			a.trackedResults.Store(result.Id, info)
->>>>>>> d1ca2584
 
 			results = append(results, result)
 		}
@@ -840,19 +811,12 @@
 			}
 		}
 
-<<<<<<< HEAD
-		result.RefreshInterval = 1000
-		result.OnRefresh = func(ctx context.Context, result plugin.RefreshableResult) plugin.RefreshableResult {
-			result.Tails = a.getRunningProcessResult(*appInfo)
-			return result
-=======
 		// Only push update to UI if something actually changed
 		if needsUpdate {
 			// If UpdateResult returns false, the result is no longer visible in UI
 			if !a.api.UpdateResult(ctx, *updatableResult) {
 				toRemove = append(toRemove, resultId)
 			}
->>>>>>> d1ca2584
 		}
 		return true
 	})
