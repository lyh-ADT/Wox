--- conflicted
+++ resolved
@@ -7,11 +7,7 @@
 
 jobs:
   test:
-<<<<<<< HEAD
     runs-on: ubuntu-22.04
-=======
-    runs-on: [self-hosted, macOS, ARM64]
->>>>>>> 0a7e9ea2
     steps:
       - name: Set up Flutter
         uses: subosito/flutter-action@v2
@@ -32,7 +28,6 @@
     strategy:
       matrix:
         include:
-<<<<<<< HEAD
           # - os: macOS
           #   arch: ARM64
           #   runner: [ self-hosted, macOS, ARM64 ]
@@ -43,26 +38,12 @@
           # - os: macOS
           #   arch: AMD64
           #   runner: [ self-hosted, macOS, X64 ]
-=======
-          - os: macOS
-            arch: ARM64
-            runner: [self-hosted, macOS, ARM64]
-            asset_path: ./release/wox-mac-arm64.dmg
-            asset_name: wox-mac-arm64.dmg
-            content_type: application/x-elf
-            needs_keychain: true
-          # no resource anymore
-          # - os: macOS
-          #   arch: AMD64
-          #   runner: [self-hosted, macOS, X64]
->>>>>>> 0a7e9ea2
           #   asset_path: ./release/wox-mac-amd64.dmg
           #   asset_name: wox-mac-amd64.dmg
           #   content_type: application/x-elf
           #   needs_keychain: true
           - os: Windows
             arch: AMD64
-<<<<<<< HEAD
             runner: windows-latest
             asset_path: ./release/wox-windows-amd64.exe
             asset_name: wox-windows-amd64.exe
@@ -73,18 +54,6 @@
           #   asset_path: ./release/wox-linux-amd64
           #   asset_name: wox-linux-amd64
           #   content_type: application/x-msdownload
-=======
-            runner: [self-hosted, Windows]
-            asset_path: ./release/wox-windows-amd64.exe
-            asset_name: wox-windows-amd64.exe
-            content_type: application/x-msdownload
-          - os: Linux
-            arch: AMD64
-            runner: [self-hosted, Linux]
-            asset_path: ./release/wox-linux-amd64
-            asset_name: wox-linux-amd64
-            content_type: application/x-msdownload
->>>>>>> 0a7e9ea2
     runs-on: ${{ matrix.runner }}
     steps:
       - name: Set up Flutter
