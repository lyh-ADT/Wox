--- conflicted
+++ resolved
@@ -1,16 +1,5 @@
 <?xml version="1.0"?>
 <configuration>
-<<<<<<< HEAD
-  <configSections>
-    <section name="exceptionless" type="Exceptionless.Configuration.ExceptionlessSection, Exceptionless" />
-  </configSections>
-  <runtime>
-    <!--http://stackoverflow.com/questions/186854/how-to-prevent-an-exception-in-a-background-thread-from-terminating-an-application-->
-    <!--prevent non-ui exception crash wox-->
-    <legacyUnhandledExceptionPolicy enabled="1" />
-  </runtime>
-=======
->>>>>>> 3f607234
   <startup>
     <supportedRuntime version="v4.0" />
   </startup>
